--- conflicted
+++ resolved
@@ -9,12 +9,8 @@
 networkx
 numpy
 numba
-<<<<<<< HEAD
 pandas >= 1.4
-=======
-pandas
 pint
->>>>>>> e9a64719
 pip
 pylint
 pytest
