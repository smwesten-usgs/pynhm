import os
import pathlib as pl
import sys
from fnmatch import fnmatch
from platform import processor
from typing import List
from warnings import warn

import pytest


def pytest_addoption(parser):
    parser.addoption(
        "--force",
        required=False,
        action="store_true",
        default=False,
        help=("Force run without scheduler present"),
    )

    parser.addoption(
        "--domain",
        required=False,
        action="append",
        default=[],
        help=(
            "Domain(s) to run (name of domain dir and NOT path to it). "
            "You can pass multiples of this argument. If not used, "
            "all self-contained domains in test_data/ will be run."
        ),
    )


@pytest.fixture()
def exe():
    platform = sys.platform.lower()
    if platform == "win32":
        exe_name = "prms_win_gfort_dbl_prec.exe"
    elif platform == "darwin":
        if processor() == "arm":
            exe_name = "prms_mac_m1_ifort_dbl_prec"
        else:
            exe_name = "prms_mac_intel_gfort_dbl_prec"
    elif platform == "linux":
        exe_name = "prms_linux_gfort_dbl_prec"
    exe_pth = pl.Path(f"../../bin/{exe_name}").resolve()
    return exe_pth


rootdir = ".."
test_dirs = sorted(
    [path for path in pl.Path(rootdir).iterdir() if path.is_dir()]
)


# This would change to handle other/additional schedulers
domain_globs_schedule = ["*conus*"]


def scheduler_active():
    slurm = os.getenv("SLURM_JOB_ID") is not None
    pbs = os.getenv("PBS_JOBID") is not None
    # add more scheduler checks
    return slurm or pbs


def enforce_scheduler(test_dir):
    """Enforce the use of scheduler

    Args:
        test_dir: the domain directory to run or schedule

    Return:
        True if must use a scheduler, False if not
    """

    if scheduler_active():
        return False
    glob_match = list(
        fnmatch(str(test_dir), gg) for gg in domain_globs_schedule
    )
    if any(glob_match):
        msg = (
<<<<<<< HEAD
            f"Skipping domain '{test_dir}' which must be scheduled or use "
            "--force to override skip"
        )
        warn(msg, UserWarning)
=======
            f"Domain '{test_dir}' must be scheduled (use --force to override)"
        )
        warn(msg, RuntimeWarning)
>>>>>>> 3038a5b5
        return True

    return False


def collect_simulations(
    domain_list: list, force: bool = True, verbose: bool = False
):
    simulations = {}
    for test_dir in test_dirs:
        # ensure this is a self-contained run (all files in repo)
        if not (test_dir / "prcp.cbh").exists():
            continue

        # filter selected domains
        if len(domain_list) and (test_dir.name not in domain_list):
            continue

        # optionally enforce scheduler
        if not force:
<<<<<<< HEAD
            skip = enforce_scheduler(test_dir)
            if skip:
=======
            schedule = enforce_scheduler(test_dir)
            if schedule:
>>>>>>> 3038a5b5
                continue

        # if control file is found, add simulation
        ctrl_file = next(
            iter(
                [
                    p
                    for p in test_dir.iterdir()
                    if p.is_file() and p.name == "control.test"
                ]
            ),
            None,
        )
        if ctrl_file:
            simulations[str(test_dir)] = ctrl_file.name

    # make sure all requested domains were found
    if len(domain_list) and (len(simulations) < len(domain_list)):
        requested = set(domain_list)
        found = [pl.Path(dd).name for dd in simulations.keys()]
        requested_not_found = requested.difference(found)
        msg = (
            f"The following requested domains were not found: "
            f"{requested_not_found}"
        )
        pytest.exit(msg)

    if verbose:
        print("\nrun_domains.py found the following domains to run:\n")
        print(f"{list(simulations.keys())}")

    return simulations


def collect_csv_files(simulations: list) -> List[pl.Path]:
    csv_files = []
    for key, value in simulations.items():
        output_pth = pl.Path(key) / "output"
        csv_files_dom = sorted(output_pth.glob("*.csv"))
        csv_files += [ff for ff in csv_files_dom if ff.name != "stats.csv"]
    return csv_files


def pytest_generate_tests(metafunc):
    domain_list = metafunc.config.getoption("domain")
    force = metafunc.config.getoption("force")
    simulations = collect_simulations(domain_list, force)
    csv_files = collect_csv_files(simulations)

    if "csv_file" in metafunc.fixturenames:
        ids = [ff.parent.parent.name + ":" + ff.name for ff in csv_files]
        metafunc.parametrize("csv_file", csv_files, ids=ids)

    if "soltab_file" in metafunc.fixturenames:
        soltab_files = [
            pl.Path(kk) / "soltab_debug" for kk in simulations.keys()
        ]
        ids = [ff.parent.name + ":" + ff.name for ff in soltab_files]
        metafunc.parametrize(
            "soltab_file", soltab_files, ids=ids, scope="session"
        )

    if "simulation" in metafunc.fixturenames:
        sims = [
            {"ws": key, "control_file": val}
            for key, val in simulations.items()
        ]
        ids = [pl.Path(kk).name for kk in simulations.keys()]
        metafunc.parametrize("simulation", sims, ids=ids, scope="session")

    if "final_file" in metafunc.fixturenames:
        final_var_names = ["through_rain", "seg_lateral_inflow"]
        final_files = [
            pl.Path(kk) / var
            for kk in simulations.keys()
            for var in final_var_names
        ]
        ids = [ff.parent.name + ":" + ff.name for ff in final_files]
        # these are not really file names they are domain/key_var
        metafunc.parametrize(
            "final_file", final_files, ids=ids, scope="session"
        )<|MERGE_RESOLUTION|>--- conflicted
+++ resolved
@@ -81,16 +81,10 @@
     )
     if any(glob_match):
         msg = (
-<<<<<<< HEAD
             f"Skipping domain '{test_dir}' which must be scheduled or use "
             "--force to override skip"
         )
         warn(msg, UserWarning)
-=======
-            f"Domain '{test_dir}' must be scheduled (use --force to override)"
-        )
-        warn(msg, RuntimeWarning)
->>>>>>> 3038a5b5
         return True
 
     return False
@@ -111,13 +105,8 @@
 
         # optionally enforce scheduler
         if not force:
-<<<<<<< HEAD
             skip = enforce_scheduler(test_dir)
             if skip:
-=======
-            schedule = enforce_scheduler(test_dir)
-            if schedule:
->>>>>>> 3038a5b5
                 continue
 
         # if control file is found, add simulation
