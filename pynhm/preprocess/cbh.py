import pathlib as pl
from copy import deepcopy
from typing import Union

<<<<<<< HEAD
from .cbh_utils import (
    cbh_files_to_np_dict,
    cbh_adjust,
    cbh_check,
    cbh_to_netcdf,
)
from pynhm import PrmsParameters
=======
from ..utils import PrmsParameters
from .cbh_utils import cbh_adjust, cbh_check, cbh_files_to_np_dict
>>>>>>> 10a41104

fileish = Union[str, pl.PosixPath, dict]

# Notes:
# * Could/Should also take a file describing the HRUs by ID (to go in that dim in the netcdf)
# * CBH dosent have a precisesly defined state, so use a dictonary for state.
# * I've relegated the code to cbh_utils becase there is potential reuse by the
#   AtmForcings object in model.


class CBH:
    def __init__(
        self,
        files: fileish,
        adjust: PrmsParameters = None,
        units: dict = None,
        new_units: dict = None,
        output_vars: list = None,
        output_file: fileish = None,
        verbosity: bool = 0,
    ) -> None:

        self.files = files
        self.params = adjust
        self.units = units
        self.new_units = new_units
        self.state = None
        self.output_vars = output_vars
        self.output_file = output_file
        self.verbosity = verbosity

        self.set_state()
        # option to convert state to pd or xr for plotting capabilities (prior to nc write)?
        self.check()

        if not self.new_units is None:
            self.convert_units()

        if not self.params is None:
            self.adjust(params)
            self.check()

        if self.output_file is not None:
            self.to_netcdf()

        return None

    # Is this private?
    # other setters
    def set_state(self):
        self.state = cbh_files_to_np_dict(self.files)
        return

    # @property
    # def get_df
    # @property
    # def get_variable_names
    # @property
    # def get_variable
    # @property
    # def n_rhus
    # @property
    # def n_time

    def convert_units(self):
        pass

    def adjust(self, parameters):
        _ = cbh_adjust(self.state, parameters)
        return

    def check(self):
        _ = cbh_check(self.state, verbosity=self.verbosity)
        return

    def to_netcdf(
        self, nc_file, clobber: bool = True, output_vars: list = None
    ):
        _ = cbh_to_netcdf(self.state, nc_file)
        pass<|MERGE_RESOLUTION|>--- conflicted
+++ resolved
@@ -1,8 +1,6 @@
 import pathlib as pl
 from copy import deepcopy
 from typing import Union
-
-<<<<<<< HEAD
 from .cbh_utils import (
     cbh_files_to_np_dict,
     cbh_adjust,
@@ -10,10 +8,6 @@
     cbh_to_netcdf,
 )
 from pynhm import PrmsParameters
-=======
-from ..utils import PrmsParameters
-from .cbh_utils import cbh_adjust, cbh_check, cbh_files_to_np_dict
->>>>>>> 10a41104
 
 fileish = Union[str, pl.PosixPath, dict]
 
