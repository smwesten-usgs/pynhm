--- conflicted
+++ resolved
@@ -199,11 +199,7 @@
 
         """
         # self.intcp_stor_old = self.intcp_stor
-<<<<<<< HEAD
-        self.hru_intcpevap[:] = zero
-=======
         self.hru_intcpstor_old[:] = self.hru_intcpstor
->>>>>>> f009d1f4
         return
 
     def calculate(self, time_length, vectorized=False):
