--- conflicted
+++ resolved
@@ -123,14 +123,10 @@
             self.component_input_from[component] = {}
             for input, frm in inputs_from[component].items():
                 if not frm:
-<<<<<<< HEAD
-                    print(f"    {input}: from file")
+                    fname = file_inputs[input]._fname
+                    self.component_input_from[component][input] = fname
                     if component == "PRMSBoundaryLayer":
                         continue
-=======
-                    fname = file_inputs[input]._fname
-                    self.component_input_from[component][input] = fname
->>>>>>> 3d1628eb
                     self.components[component].set_input_to_adapter(
                         input, file_inputs[input]
                     )
