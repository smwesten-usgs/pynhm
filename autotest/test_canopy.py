--- conflicted
+++ resolved
@@ -135,14 +135,9 @@
         # setup the canopy
         input_variables = {}
         for key in PRMSCanopy.get_inputs():
-<<<<<<< HEAD
             nc_pth = output_dir / f"{key}.nc"
-=======
-            nc_pth = output_files[key].with_suffix(".nc")
-            nc_pth = str(nc_pth)
-            if "pkwater_equiv" in nc_pth:
-                nc_pth = nc_pth.replace("pkwater_equiv", "pkwater_equiv_prev") # hack to use lagged pkwater_equiv
->>>>>>> e4eb89c8
+            if "pkwater_equiv" in str(nc_pth):
+                nc_pth = output_dir / "pkwater_equiv_prev.nc"
             input_variables[key] = nc_pth
 
         cnp = PRMSCanopy(control=control, params=params, **input_variables)
@@ -154,7 +149,7 @@
             cnp.calculate(1.0)
 
             # compare along the way
-            atol = 1.e-5
+            atol = 1.0e-5
             for key, val in ans.items():
                 val.advance()
             for key in ans.keys():
