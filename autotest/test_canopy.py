--- conflicted
+++ resolved
@@ -1,12 +1,6 @@
-<<<<<<< HEAD
-from datetime import datetime, timedelta
-=======
 from datetime import datetime
 import numpy as np
 import pandas as pd
->>>>>>> 449f60be
-
-import numpy as np
 
 import pynhm.preprocess
 from pynhm.atmosphere.NHMBoundaryLayer import NHMBoundaryLayer
@@ -116,10 +110,6 @@
             "verbosity": 3,
             "height_m": 5,
         }
-<<<<<<< HEAD
-        atm = NHMBoundaryLayer.load_netcdf(
-            domain["cbh_nc"], prms_params, **atm_information_dict
-=======
         var_translate = {
             "prcp_adj": "prcp",
             "rainfall_adj": "rainfall",
@@ -136,7 +126,6 @@
         }
         atm = NHMBoundaryLayer.load_prms_output(
             **var_file_dict, parameters=prms_params, **atm_information_dict
->>>>>>> 449f60be
         )
         atm.calculate_sw_rad_degree_day()
         atm.calculate_potential_et_jh()
